# Copyright 2020 Canonical Ltd.
#
# Licensed under the Apache License, Version 2.0 (the "License");
# you may not use this file except in compliance with the License.
# You may obtain a copy of the License at
#
# http://www.apache.org/licenses/LICENSE-2.0
#
# Unless required by applicable law or agreed to in writing, software
# distributed under the License is distributed on an "AS IS" BASIS,
# WITHOUT WARRANTIES OR CONDITIONS OF ANY KIND, either express or implied.
# See the License for the specific language governing permissions and
# limitations under the License.
#
# For further info, check https://github.com/canonical/charmcraft


import argparse
import logging
import os
import sys

from charmcraft import helptexts
from charmcraft.commands import version, build, store, init
from charmcraft.cmdbase import CommandError, BaseCommand
from charmcraft.logsetup import message_handler

logger = logging.getLogger(__name__)


class HelpCommand(BaseCommand):
    """Special internal command to produce help and usage messages.

    This command is not executed by calling it's "run" method, it's just handled by the
    dispatcher.

    It also bends the rules for parameters (we have an optional parameter without dashes), the
    idea is to lower the barrier as much as possible for the user getting help.
    """
    name = 'help'
    help_msg = "Provide help on charmcraft usage."
    overview = "Produce a general or a detailed charmcraft help, or a specific command one."
    common = True

    def fill_parser(self, parser):
        """Add own parameters to the general parser."""
        parser.add_argument(
            '--all', action='store_true', help="Produce an extensive help of all commands.")
        parser.add_argument(
            'command_to_help', nargs='?', metavar='command',
            help="Produce a detailed help of the specified command.")


# Collect commands in different groups, for easier human consumption. Note that this is not
# declared in each command because it's much easier to do this separation/grouping in one
# central place and not distributed in several classes/files.
COMMAND_GROUPS = [
    ('basic', "Basic commands", [
        HelpCommand,
        build.BuildCommand,
        init.InitCommand,
        version.VersionCommand,
    ]),
    ('store', "Interaction with the Store", [
        # auth
        store.LoginCommand, store.LogoutCommand, store.WhoamiCommand,
        # name handling
        store.RegisterNameCommand, store.ListNamesCommand,
        # pushing files and checking revisions
        store.UploadCommand, store.ListRevisionsCommand,
        # release process, and show status
        store.ReleaseCommand, store.StatusCommand,
    ]),
]


def _get_option(args, name):
<<<<<<< HEAD
    """Get a general option, merging with OR both global and command versions.

    This is done manually because otherwise Argparse would overwrite the
    command ont into thee global one.
=======
    """Get a general option, doing an OR operation between global and command versions.

    This is done manually because otherwise Argparse would overwrite the
    command one into the global one.
>>>>>>> 4ced9621
    """
    return getattr(args, name + '_global', False) or getattr(args, name + '_command', False)


class CustomArgumentParser(argparse.ArgumentParser):
    """ArgumentParser with grouped commands help."""

    def parse_known_args(self, args, namespace):
        """Hold the namespace to verify if help was requested."""
        if namespace is None:
            namespace = argparse.Namespace()
        self._namespace = namespace
        return super().parse_known_args(args, namespace)

    def _check_value(self, action, value):
        """Verify the command is a valid one.

        This overwrites ArgumentParser one to change the error text.
        """
        if action.choices is not None and value not in action.choices:
            self._namespace._missing_command = True
            raise argparse.ArgumentError(action, "no such command {!r}".format(value))

    def error(self, message):
        """Show the usage, the error message, and no more."""
        # if help was requested, no matter other errors (just provide help!)
        _missing_command = getattr(self._namespace, '_missing_command', False)
        if _get_option(self._namespace, 'help') and not _missing_command:
            help_text = get_help(self, self._namespace)
            raise CommandError(help_text, argsparsing=True)

        # the text for the usage is just 'charmcraft', unless we have a subparser in plase, so
        # a command was used, so it's 'charmcraft <somecommand>'
        fullcommand = self.prog
        subparser = _get_subparser(self, self._namespace)
        if subparser is not None:
            fullcommand = subparser.prog

        full_msg = helptexts.get_usage_message(fullcommand, message)
        raise CommandError(full_msg, argsparsing=True)


def _get_subparser(parser, namespace):
    """Return a subparser for that command, if any."""
    command = getattr(namespace, '_command', None)
    if command is not None:
        subactions = [
            action for action in parser._actions
            if isinstance(action, argparse._SubParsersAction)]
        if subactions:
            (subparseraction,) = subactions
            parser = subparseraction.choices[command.name]
            return parser


def get_help(parser, namespace, detailed=False):
    """Produce the complete (but not extensive) help message."""
    # we get here in three situations, for which we need different information
    # - no command given: then 'command' is None, the received parser is just the global one
    # - a command is given and asked for help: 'command' is the given command, we need to
    #   get the subparser to present the help for the given command
    # - a command is given but without a needed param: 'command' is the given command, and the
    #   parser is already the one for the command (the "subparser")
    subparser = _get_subparser(parser, namespace)
    if subparser is not None:
        parser = subparser

    # get options from the global or command-specific parser
    actions = [
        action for action in parser._actions
        if not isinstance(action, argparse._SubParsersAction)]
    options = []
    for action in actions:
        # store the different options if present, otherwise it's just the dest
        if action.option_strings:
            options.append((', '.join(action.option_strings), action.help))
        else:
            options.append((action.dest, action.help))

    # get general or specific help
    command = getattr(namespace, '_command', None)
    if command is None:
        if detailed:
            help_text = helptexts.get_detailed_help(COMMAND_GROUPS, options)
        else:
            help_text = helptexts.get_full_help(COMMAND_GROUPS, options)
    else:
        help_text = helptexts.get_command_help(COMMAND_GROUPS, command, options)

    return help_text


class Dispatcher:
    """Set up infrastructure and let the needed command run.

    ♪♫"Leeeeeet, the command ruuun"♪♫ https://www.youtube.com/watch?v=cv-0mmVnxPA
    """

    def __init__(self, sysargs, commands_groups):
        self.commands = self._load_commands(commands_groups)
        logger.debug("Commands loaded: %s", self.commands)

        self.main_parser = self._build_argument_parser(commands_groups)
        self.parsed_args = self.main_parser.parse_args(sysargs)
        logger.debug("Parsed arguments: %s", self.parsed_args)

    def run(self):
        """Really run the command."""
        self._handle_global_params()

        if not hasattr(self.parsed_args, '_command') or _get_option(self.parsed_args, 'help'):
            help_text = get_help(self.main_parser, self.parsed_args)
            raise CommandError(help_text, argsparsing=True)

        command = self.parsed_args._command
        if command.name == 'help':
            if self.parsed_args.command_to_help is None:
                self.parsed_args._command = None
            else:
                try:
                    command_to_help = self.commands[self.parsed_args.command_to_help]
                except KeyError:
                    msg = "no such command {!r}".format(self.parsed_args.command_to_help)
                    help_text = helptexts.get_usage_message('charmcraft', msg)
                    raise CommandError(help_text, argsparsing=True)

                self.parsed_args._command = command_to_help
            help_text = get_help(self.main_parser, self.parsed_args, detailed=self.parsed_args.all)
            raise CommandError(help_text, argsparsing=True)
        else:
            command.run(self.parsed_args)

    def _handle_global_params(self):
        """Set up and process global parameters."""
        if _get_option(self.parsed_args, 'verbose'):
            message_handler.set_mode(message_handler.VERBOSE)
        if _get_option(self.parsed_args, 'quiet'):
            message_handler.set_mode(message_handler.QUIET)

    def _load_commands(self, commands_groups):
        """Init the commands and store them by name."""
        result = {}
        for cmd_group, _, cmd_classes in commands_groups:
            for cmd_class in cmd_classes:
                if cmd_class.name in result:
                    raise RuntimeError(
                        "Multiple commands with same name: {} and {}".format(
                            cmd_class.__name__, result[cmd_class.name].__class__.__name__))
                result[cmd_class.name] = cmd_class(cmd_group)
        return result

    def _add_global_options(self, parser, context):
        """Add the global options to the received parser."""
        parser.add_argument(
            '-h', '--help', action='store_true', dest='help_' + context,
            help="Show this help message and exit.")
        mutexg = parser.add_mutually_exclusive_group()
        mutexg.add_argument(
            '-v', '--verbose', action='store_true', dest='verbose_' + context,
            help="be more verbose and show debug information")
        mutexg.add_argument(
            '-q', '--quiet', action='store_true', dest='quiet_' + context,
            help="only show warnings and errors, not progress")

    def _build_argument_parser(self, commands_groups):
        """Build the generic argument parser."""
        parser = CustomArgumentParser(
            description="The main tool to build, upload and develop in general the Juju Charms.",
            prog='charmcraft', add_help=False)

        self._add_global_options(parser, 'global')

        subparsers = parser.add_subparsers()
        for group_name, _, cmd_classes in commands_groups:
            for cmd_class in cmd_classes:
                name = cmd_class.name
                command = self.commands[name]

                subparser = subparsers.add_parser(name, help=command.help_msg, add_help=False)
                subparser.set_defaults(_command=command)
                self._add_global_options(subparser, 'command')
                command.fill_parser(subparser)

        return parser


def main(argv=None):
    """Main entry point."""
    # Setup logging, using DEBUG envvar in case dev wants to show info before
    # command parsing.
    mode = message_handler.VERBOSE if 'DEBUG' in os.environ else message_handler.NORMAL
    message_handler.init(mode)

    if argv is None:
        argv = sys.argv

    # process
    try:
        dispatcher = Dispatcher(argv[1:], COMMAND_GROUPS)
        dispatcher.run()
    except CommandError as err:
        message_handler.ended_cmderror(err)
        retcode = err.retcode
    except KeyboardInterrupt:
        message_handler.ended_interrupt()
        retcode = 1
    except Exception as err:
        message_handler.ended_crash(err)
        retcode = 1
    else:
        message_handler.ended_ok()
        retcode = 0

    return retcode


if __name__ == '__main__':
    sys.exit(main(sys.argv))<|MERGE_RESOLUTION|>--- conflicted
+++ resolved
@@ -75,17 +75,10 @@
 
 
 def _get_option(args, name):
-<<<<<<< HEAD
-    """Get a general option, merging with OR both global and command versions.
-
-    This is done manually because otherwise Argparse would overwrite the
-    command ont into thee global one.
-=======
     """Get a general option, doing an OR operation between global and command versions.
 
     This is done manually because otherwise Argparse would overwrite the
     command one into the global one.
->>>>>>> 4ced9621
     """
     return getattr(args, name + '_global', False) or getattr(args, name + '_command', False)
 
