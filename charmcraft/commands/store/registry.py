--- conflicted
+++ resolved
@@ -282,7 +282,10 @@
         final_fqu = self.registry.get_fully_qualified_url(digest)
         return final_fqu
 
-<<<<<<< HEAD
+    def check_in_registry(self, digest):
+        """Verify if the image is present in the registry."""
+        return self.registry.is_manifest_already_uploaded(digest)
+
     def _extract_file(self, image_tar, name, compress=False):
         """Extract a file from the tar and return its info. Optionally, gzip the content."""
         logger.debug("Extracting file %r from local tar (compress=%s)", name, compress)
@@ -314,9 +317,4 @@
             hashing_temp_file.close()
 
         digest = "sha256:{}".format(hashing_temp_file.hexdigest)
-        return hashing_temp_file.name, hashing_temp_file.total_length, digest
-=======
-    def check_in_registry(self, digest):
-        """Verify if the image is present in the registry."""
-        return self.registry.is_manifest_already_uploaded(digest)
->>>>>>> 8539db1c
+        return hashing_temp_file.name, hashing_temp_file.total_length, digest