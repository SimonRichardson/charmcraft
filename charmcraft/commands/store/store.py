# Copyright 2020 Canonical Ltd.
#
# Licensed under the Apache License, Version 2.0 (the "License");
# you may not use this file except in compliance with the License.
# You may obtain a copy of the License at
#
# http://www.apache.org/licenses/LICENSE-2.0
#
# Unless required by applicable law or agreed to in writing, software
# distributed under the License is distributed on an "AS IS" BASIS,
# WITHOUT WARRANTIES OR CONDITIONS OF ANY KIND, either express or implied.
# See the License for the specific language governing permissions and
# limitations under the License.
#
# For further info, check https://github.com/canonical/charmcraft

"""The Store API handling."""

import logging
import time
from collections import namedtuple

from dateutil import parser

from charmcraft.commands.store.client import Client

logger = logging.getLogger('charmcraft.commands.store')

# helpers to build responses from this layer
User = namedtuple('User', 'name username userid')
Charm = namedtuple('Charm', 'name private status')
Uploaded = namedtuple('Uploaded', 'ok status revision')
# XXX Facundo 2020-07-23: Need to do a massive rename to call `revno` to the "revision as
# the number" inside the "revision as the structure", this gets super confusing in the code with
# time, and now it's the moment to do it (also in Release below!)
Revision = namedtuple('Revision', 'revision version created_at status errors')
Error = namedtuple('Error', 'message code')
Release = namedtuple('Release', 'revision channel expires_at')
Channel = namedtuple('Channel', 'name fallback track risk branch')
Library = namedtuple('Library', 'api content content_hash lib_id lib_name charm_name patch')

# those statuses after upload that flag that the review ended (and if it ended succesfully or not)
UPLOAD_ENDING_STATUSES = {
    'approved': True,
    'rejected': False,
}
POLL_DELAY = 1


def _build_revision(item):
    """Build a Revision from a response item."""
    errors = [Error(message=e['message'], code=e['code']) for e in (item['errors'] or [])]
    rev = Revision(
        revision=item['revision'],
        version=item['version'],
        created_at=parser.parse(item['created-at']),
        status=item['status'],
        errors=errors,
    )
    return rev


def _build_library(resp):
    """Build a Library from a response."""
    lib = Library(
        api=resp['api'],
        content=resp.get('content'),  # not always present
        content_hash=resp['hash'],
        lib_id=resp['library-id'],
        lib_name=resp['library-name'],
        charm_name=resp['charm-name'],
        patch=resp['patch'],
    )
    return lib


class Store:
    """The main interface to the Store's API."""

    def __init__(self):
        self._client = Client()

    def login(self):
        """Login into the store.

        The login happens on every request to the Store (if current credentials were not
        enough), so to trigger a new login we...

            - remove local credentials

            - exercise the simplest command regarding developer identity
        """
        self._client.clear_credentials()
        self._client.get('/v1/whoami')

    def logout(self):
        """Logout from the store.

        There's no action really in the Store to logout, we just remove local credentials.
        """
        self._client.clear_credentials()

    def whoami(self):
        """Return authenticated user details."""
        response = self._client.get('/v1/whoami')
        # XXX Facundo 2020-06-30: Every time we consume data from the Store (after a succesful
        # call) we need to wrap it with a context manager that will raise UnknownError (after
        # logging in debug the received response). This would catch API changes, for example,
        # without making charmcraft to badly crash. Related: issue #73.
        result = User(
            name=response['display-name'],
            username=response['username'],
            userid=response['id'],
        )
        return result

    def register_name(self, name):
        """Register the specified name for the authenticated user."""
        self._client.post('/v1/charm', {'name': name})

    def list_registered_names(self):
        """Return names registered by the authenticated user."""
        response = self._client.get('/v1/charm')
        result = []
        for item in response['results']:
            result.append(Charm(name=item['name'], private=item['private'], status=item['status']))
        return result

    def upload(self, name, filepath):
        """Upload the content of filepath to the indicated charm."""
        upload_id = self._client.push(filepath)

        endpoint = '/v1/charm/{}/revisions'.format(name)
        response = self._client.post(endpoint, {'upload-id': upload_id})
        status_url = response['status-url']
        logger.debug("Upload %s started, got status url %s", upload_id, status_url)

        while True:
            response = self._client.get(status_url)
            logger.debug("Status checked: %s", response)

            # as we're asking for a single upload_id, the response will always have only one item
            (revision,) = response['revisions']
            status = revision['status']

            if status in UPLOAD_ENDING_STATUSES:
                return Uploaded(
                    ok=UPLOAD_ENDING_STATUSES[status],
                    status=status, revision=revision['revision'])

            # XXX Facundo 2020-06-30: Implement a slight backoff algorithm and fallout after
            # N attempts (which should be big, as per snapcraft experience). Issue: #79.
            time.sleep(POLL_DELAY)

    def list_revisions(self, name):
        """Return charm revisions for the indicated charm."""
        response = self._client.get('/v1/charm/{}/revisions'.format(name))
        result = [_build_revision(item) for item in response['revisions']]
        return result

    def release(self, name, revision, channels):
        """Release one or more revisions for a package."""
        endpoint = '/v1/charm/{}/releases'.format(name)
        items = [{'revision': revision, 'channel': channel} for channel in channels]
        self._client.post(endpoint, items)

    def list_releases(self, name):
        """List current releases for a package."""
        endpoint = '/v1/charm/{}/releases'.format(name)
        response = self._client.get(endpoint)

        channel_map = []
        for item in response['channel-map']:
            expires_at = item['expiration-date']
            if expires_at is not None:
                # `datetime.datetime.fromisoformat` is available only since Py3.7
                expires_at = parser.parse(expires_at)
            channel_map.append(
                Release(revision=item['revision'], channel=item['channel'], expires_at=expires_at))

        channels = [
            Channel(
                name=item['name'],
                fallback=item['fallback'],
                track=item['track'],
                risk=item['risk'],
                branch=item['branch'],
            ) for item in response['package']['channels']]

        revisions = [_build_revision(item) for item in response['revisions']]

        return channel_map, channels, revisions

    def create_library_id(self, charm_name, lib_name):
        """Create a new library id."""
        endpoint = '/v1/charm/libraries/{}'.format(charm_name)
        response = self._client.post(endpoint, {'library-name': lib_name})
        lib_id = response['library-id']
        return lib_id

    def create_library_revision(self, charm_name, lib_id, api, patch, content, content_hash):
        """Create a new library revision."""
        endpoint = '/v1/charm/libraries/{}/{}'.format(charm_name, lib_id)
        payload = {
            'api': api,
            'patch': patch,
            'content': content,
            'hash': content_hash,
        }
        response = self._client.post(endpoint, payload)
        result = _build_library(response)
        return result

<<<<<<< HEAD
    def get_library(self, charm_name, lib_id, api):
        """Get the library tip by id for a given api version."""
        endpoint = '/v1/charm/libraries/{}/{}?api={}'.format(charm_name, lib_id, api)
        response = self._client.get(endpoint)
        result = _build_library(response)
        return result

    def get_libraries_tips(self, libraries):
        """Get the tip details for several libraries at once."""
=======
    def get_libraries_tips(self, libraries):
        """Get the tip details for several libraries at once.

        Each requested library can be specified in different ways: using the library id
        or the charm and library names (both will pinpoint the library), but in the later
        case the library name is optional (so all libraries for that charm will be
        returned). Also, for all those cases, an API version can be specified.
        """
>>>>>>> 493e818b
        endpoint = '/v1/charm/libraries/bulk'
        payload = []
        for lib in libraries:
            if 'lib_id' in lib:
<<<<<<< HEAD
                d = {
                    'library-id': lib['lib_id'],
                }
            else:
                d = {
                    'charm-name': lib['charm_name'],
                }
                if 'lib_name' in lib:
                    d['library-name'] = lib['lib_name']
            if 'api' in lib:
                d['api'] = lib['api']
            payload.append(d)
=======
                item = {
                    'library-id': lib['lib_id'],
                }
            else:
                item = {
                    'charm-name': lib['charm_name'],
                }
                if 'lib_name' in lib:
                    item['library-name'] = lib['lib_name']
            if 'api' in lib:
                item['api'] = lib['api']
            payload.append(item)
>>>>>>> 493e818b
        response = self._client.post(endpoint, payload)
        libraries = response['libraries']
        result = {(item['library-id'], item['api']): _build_library(item) for item in libraries}
        return result<|MERGE_RESOLUTION|>--- conflicted
+++ resolved
@@ -211,7 +211,6 @@
         result = _build_library(response)
         return result
 
-<<<<<<< HEAD
     def get_library(self, charm_name, lib_id, api):
         """Get the library tip by id for a given api version."""
         endpoint = '/v1/charm/libraries/{}/{}?api={}'.format(charm_name, lib_id, api)
@@ -220,9 +219,6 @@
         return result
 
     def get_libraries_tips(self, libraries):
-        """Get the tip details for several libraries at once."""
-=======
-    def get_libraries_tips(self, libraries):
         """Get the tip details for several libraries at once.
 
         Each requested library can be specified in different ways: using the library id
@@ -230,25 +226,10 @@
         case the library name is optional (so all libraries for that charm will be
         returned). Also, for all those cases, an API version can be specified.
         """
->>>>>>> 493e818b
         endpoint = '/v1/charm/libraries/bulk'
         payload = []
         for lib in libraries:
             if 'lib_id' in lib:
-<<<<<<< HEAD
-                d = {
-                    'library-id': lib['lib_id'],
-                }
-            else:
-                d = {
-                    'charm-name': lib['charm_name'],
-                }
-                if 'lib_name' in lib:
-                    d['library-name'] = lib['lib_name']
-            if 'api' in lib:
-                d['api'] = lib['api']
-            payload.append(d)
-=======
                 item = {
                     'library-id': lib['lib_id'],
                 }
@@ -261,7 +242,6 @@
             if 'api' in lib:
                 item['api'] = lib['api']
             payload.append(item)
->>>>>>> 493e818b
         response = self._client.post(endpoint, payload)
         libraries = response['libraries']
         result = {(item['library-id'], item['api']): _build_library(item) for item in libraries}
