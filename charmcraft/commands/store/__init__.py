# Copyright 2020 Canonical Ltd.
#
# Licensed under the Apache License, Version 2.0 (the "License");
# you may not use this file except in compliance with the License.
# You may obtain a copy of the License at
#
# http://www.apache.org/licenses/LICENSE-2.0
#
# Unless required by applicable law or agreed to in writing, software
# distributed under the License is distributed on an "AS IS" BASIS,
# WITHOUT WARRANTIES OR CONDITIONS OF ANY KIND, either express or implied.
# See the License for the specific language governing permissions and
# limitations under the License.
#
# For further info, check https://github.com/canonical/charmcraft

"""Commands related to Charmhub."""

import ast
import hashlib
import logging
import os
import pathlib
import string
import textwrap
from collections import namedtuple
from operator import attrgetter

import yaml
from tabulate import tabulate

from charmcraft.cmdbase import BaseCommand, CommandError
from charmcraft.commands.utils import get_templates_environment

from .store import Store

logger = logging.getLogger('charmcraft.commands.store')

LibData = namedtuple(
    'LibData', 'lib_id api patch content content_hash full_name path lib_name charm_name')


def get_name_from_metadata():
    """Return the name if present and plausible in metadata.yaml."""
    try:
        with open('metadata.yaml', 'rb') as fh:
            metadata = yaml.safe_load(fh)
        charm_name = metadata['name']
    except (yaml.error.YAMLError, OSError, KeyError):
        return
    return charm_name


class LoginCommand(BaseCommand):
    """Login to Charmhub."""
    name = 'login'
    help_msg = "Login to Charmhub"
    overview = textwrap.dedent("""
        Login to Charmhub.

        Charmcraft will provide a URL for the Charmhub login. When you have
        successfully logged in, charmcraft will store a token for ongoing
        access to Charmhub at the CLI.

        Remember to `charmcraft logout` if you want to remove that token
        from your local system, especially in a shared environment.

        See also `charmcraft whoami` to verify that you are logged in.

    """)

    def run(self, parsed_args):
        """Run the command."""
        store = Store()
        store.login()
        logger.info("Logged in as '%s'.", store.whoami().username)


class LogoutCommand(BaseCommand):
    """Clear Charmhub token."""
    name = 'logout'
    help_msg = "Logout from Charmhub and remove token"
    overview = textwrap.dedent("""
        Clear the Charmhub token.

        Charmcraft will remove the local token used for Charmhub access.
        This is important on any shared system because the token allows
        manipulation of your published charms.

        See also `charmcraft whoami` to verify that you are logged in,
        and `charmcraft login`.

    """)

    def run(self, parsed_args):
        """Run the command."""
        store = Store()
        store.logout()
        logger.info("Charmhub token cleared.")


class WhoamiCommand(BaseCommand):
    """Show login information."""
    name = 'whoami'
    help_msg = "Show your Charmhub login status"
    overview = textwrap.dedent("""
        Show your Charmhub login status.

        See also `charmcraft login` and `charmcraft logout`.
    """)

    def run(self, parsed_args):
        """Run the command."""
        store = Store()
        result = store.whoami()

        data = [
            ('name:', result.name),
            ('username:', result.username),
            ('id:', result.userid),
        ]
        table = tabulate(data, tablefmt='plain')
        for line in table.splitlines():
            logger.info(line)


class RegisterNameCommand(BaseCommand):
    """Register a name in Charmhub."""
    name = 'register'
    help_msg = "Register a charm name in Charmhub"
    overview = textwrap.dedent("""
        Register a charm name in Charmhub.

        Claim a name for your operator in Charmhub. Once you have registered
        a name, you can upload charm operator packages for that name and
        release them for wider consumption.

        Charmhub operates on the 'principle of least surprise' with regard
        to naming. A charm with a well-known name should provide the best
        operator for the microservice most people associate with that name.
        Charms can be renamed in the Charmhub, but we would nonetheless ask
        you to use a qualified name, such as `yourname-charmname` if you are
        in any doubt about your ability to meet that standard.

        We discuss registrations in Charmhub Discourse:

           https://discourse.charmhub.io/c/charm

        Registration will take you through login if needed.

    """)
    common = True

    def fill_parser(self, parser):
        """Add own parameters to the general parser."""
        parser.add_argument('name', help="The name to register in Charmhub")

    def run(self, parsed_args):
        """Run the command."""
        store = Store()
        store.register_name(parsed_args.name)
        logger.info("You are now the publisher of %r in Charmhub.", parsed_args.name)


class ListNamesCommand(BaseCommand):
    """List the charms registered in Charmhub"""
    name = 'names'
    help_msg = "List your registered charm names in Charmhub"
    overview = textwrap.dedent("""
        An overview of names you have registered to publish in Charmhub.

          $ charmcraft names
          Name                Visibility    Status
          sabdfl-hello-world  public        registered

        Visibility and status are shown for each name. `public` items can be
        seen by any user, while `private` items are only for you and the
        other accounts with permission to collaborate on that specific name.

        Listing names will take you through login if needed.

    """)
    common = True

    def run(self, parsed_args):
        """Run the command."""
        store = Store()
        result = store.list_registered_names()
        if not result:
            logger.info("No charms registered.")
            return

        headers = ['Name', 'Visibility', 'Status']
        data = []
        for item in result:
            visibility = 'private' if item.private else 'public'
            data.append([
                item.name,
                visibility,
                item.status,
            ])

        table = tabulate(data, headers=headers, tablefmt='plain')
        for line in table.splitlines():
            logger.info(line)


class UploadCommand(BaseCommand):
    """Upload a charm to Charmhub."""
    name = 'upload'
    help_msg = "Upload a charm to Charmhub"
    overview = textwrap.dedent("""
        Upload a charm to Charmhub.

        Push a charm to Charmhub where it will be verified for conformance
        to the packaging standard. This command will finish successfully
        once the package is approved by Charmhub.

        In the event of a failure in the verification process, charmcraft
        will report details of the failure, otherwise it will give you the
        new charm revision.

        Upload will take you through login if needed.

    """)
    common = True

    def _discover_charm(self, charm_filepath):
        """Discover the charm name and file path.

        If received path is None, a metadata.yaml will be searched in the current directory. If
        path is given the name is taken from the filename.

        """
        if charm_filepath is None:
            # discover the info using project's metadata, asume the file has the project's name
            # with a .charm extension
            charm_name = get_name_from_metadata()
            if charm_name is None:
                raise CommandError(
                    "Cannot find a valid charm name in metadata.yaml to upload. Check you are in "
                    "a charm directory with metadata.yaml, or use --charm-file=foo.charm.")

            charm_filepath = pathlib.Path(charm_name + '.charm').absolute()
            if not os.access(str(charm_filepath), os.R_OK):  # access doesnt support pathlib in 3.5
                raise CommandError(
                    "Cannot access charm at {!r}. Try --charm-file=foo.charm"
                    .format(str(charm_filepath)))

        else:
            # the path is given, asume the charm name is part of the file name
            # XXX Facundo 2020-06-30: Actually, we need to open the ZIP file, extract the
            # included metadata.yaml file, and read the name from there. Issue: #77.
            charm_filepath = charm_filepath.expanduser()
            if not os.access(str(charm_filepath), os.R_OK):  # access doesnt support pathlib in 3.5
                raise CommandError(
                    "Cannot access {!r}.".format(str(charm_filepath)))
            if not charm_filepath.is_file():
                raise CommandError(
                    "{!r} is not a file.".format(str(charm_filepath)))

            charm_name = charm_filepath.stem

        return charm_name, charm_filepath

    def fill_parser(self, parser):
        """Add own parameters to the general parser."""
        parser.add_argument(
            '--charm-file', type=pathlib.Path,
            help="The charm to upload")

    def run(self, parsed_args):
        """Run the command."""
        name, path = self._discover_charm(parsed_args.charm_file)
        store = Store()
        result = store.upload(name, path)
        if result.ok:
            logger.info("Revision %s of %r created", result.revision, str(name))
        else:
            # XXX Facundo 2020-06-30: at some point in the future the Store will give us also a
            # reason why it failed, to improve the message. Issue: #78.
            logger.info("Upload failed with status %r.", result.status)


class ListRevisionsCommand(BaseCommand):
    """List revisions for a charm."""
    name = 'revisions'
    help_msg = "List revisions for a charm in Charmhub"
    overview = textwrap.dedent("""
        Show version, date and status for each revision in Charmhub.

        For example:

           $ charmcraft revisions
           Revision    Version    Created at    Status
           1           1          2020-11-15    released

        Listing revisions will take you through login if needed.

    """)
    common = True

    def fill_parser(self, parser):
        """Add own parameters to the general parser."""
        parser.add_argument('--name', help="The name of the charm")

    def run(self, parsed_args):
        """Run the command."""
        if parsed_args.name:
            charm_name = parsed_args.name
        else:
            charm_name = get_name_from_metadata()
            if charm_name is None:
                raise CommandError(
                    "Cannot find a valid charm name in metadata.yaml. Check you are in a charm "
                    "directory with metadata.yaml, or use --name=foo.")

        store = Store()
        result = store.list_revisions(charm_name)
        if not result:
            logger.info("No revisions found.")
            return

        headers = ['Revision', 'Version', 'Created at', 'Status']
        data = []
        for item in sorted(result, key=attrgetter('revision'), reverse=True):
            # use just the status or include error message/code in it (if exist)
            if item.errors:
                errors = ("{0.message} [{0.code}]".format(e) for e in item.errors)
                status = "{}: {}".format(item.status, '; '.join(errors))
            else:
                status = item.status

            data.append([
                item.revision,
                item.version,
                item.created_at.strftime('%Y-%m-%d'),
                status,
            ])

        table = tabulate(data, headers=headers, tablefmt='plain', numalign='left')
        for line in table.splitlines():
            logger.info(line)


class ReleaseCommand(BaseCommand):
    """Release a charm revision to specific channels."""
    name = 'release'
    help_msg = "Release a charm revision in one or more channels"
    overview = textwrap.dedent("""
        Release a charm revision in the channel(s) provided.

        Charm revisions are not published for anybody else until you release
        them in a channel. When you release a revision into a channel, users
        who deploy the charm from that channel will get see the new revision
        as a potential update.

        A channel is made up of `track/risk/branch` with both the track and
        the branch as optional items, so formally:

          [track/]risk[/branch]

        Channel risk must be one of stable, candidate, beta or edge. The
        track defaults to `latest` and branch has no default.

        It is enough just to provide a channel risk, like `stable` because
        the track will be assumed to be `latest` and branch is not required.

        Some channel examples:

            stable
            edge
            2.0/candidate
            beta/hotfix-23425
            1.3/beta/feature-foo

        Listing revisions will take you through login if needed.
    """)
    common = True

    def fill_parser(self, parser):
        """Add own parameters to the general parser."""
        parser.add_argument(
            'revision', type=int, help='The revision to release')
        parser.add_argument(
            'channels', metavar='channel', nargs='+',
            help="The channel(s) to release to")
        parser.add_argument('--name', help="The name of the charm")

    def run(self, parsed_args):
        """Run the command."""
        store = Store()

        if parsed_args.name:
            charm_name = parsed_args.name
        else:
            charm_name = get_name_from_metadata()
            if charm_name is None:
                raise CommandError(
                    "Cannot find a valid charm name in metadata.yaml. Check you are in a charm "
                    "directory with metadata.yaml, or use --name=foo.")

        store.release(charm_name, parsed_args.revision, parsed_args.channels)
        logger.info(
            "Revision %d of charm %r released to %s",
            parsed_args.revision, charm_name, ", ".join(parsed_args.channels))


class StatusCommand(BaseCommand):
    """Show channel status for a charm."""
    name = 'channels'
    help_msg = "Show channel and released revisions"
    overview = textwrap.dedent("""
        Show channels and released revisions in Charmhub

        Charm revisions are not available to users until they are released
        into a channel. This command shows the various channels for a charm
        and whether there is a charm released.

        For example:

          $ charmcraft status
          Track    Channel    Version    Revision
          latest   stable     -          -
                   candidate  -          -
                   beta       -          -
                   edge       1          1

        Showing channels will take you through login if needed.
    """)
    common = True

    def fill_parser(self, parser):
        """Add own parameters to the general parser."""
        parser.add_argument('--name', help="The name of the charm")

    def run(self, parsed_args):
        """Run the command."""
        if parsed_args.name:
            charm_name = parsed_args.name
        else:
            charm_name = get_name_from_metadata()
            if charm_name is None:
                raise CommandError(
                    "Cannot find a valid charm name in metadata.yaml. Check you are in a charm "
                    "directory with metadata.yaml, or use --name=foo.")

        store = Store()
        channel_map, channels, revisions = store.list_releases(charm_name)
        if not channel_map:
            logger.info("Nothing has been released yet.")
            return

        # build easier to access structures
        releases_by_channel = {item.channel: item for item in channel_map}
        revisions_by_revno = {item.revision: item for item in revisions}

        # process and order the channels, while preserving the tracks order
        all_tracks = []
        per_track = {}
        branch_present = False
        for channel in channels:
            # it's super rare to have a more than just a bunch of tracks (furthermore, normally
            # there's only one), so it's ok to do this sequential search
            if channel.track not in all_tracks:
                all_tracks.append(channel.track)

            nonbranches_list, branches_list = per_track.setdefault(channel.track, ([], []))
            if channel.branch is None:
                # insert branch right after its fallback
                for idx, stored in enumerate(nonbranches_list, 1):
                    if stored.name == channel.fallback:
                        nonbranches_list.insert(idx, channel)
                        break
                else:
                    nonbranches_list.append(channel)
            else:
                branches_list.append(channel)
                branch_present = True

        headers = ['Track', 'Channel', 'Version', 'Revision']
        if branch_present:
            headers.append('Expires at')

        # show everything, grouped by tracks, with regular channels at first and
        # branches (if any) after those
        data = []
        for track in all_tracks:
            release_shown_for_this_track = False
            shown_track = track
            channels, branches = per_track[track]

            for channel in channels:
                description = channel.risk

                # get the release of the channel, fallbacking accordingly
                release = releases_by_channel.get(channel.name)
                if release is None:
                    version = revno = '↑' if release_shown_for_this_track else '-'
                else:
                    release_shown_for_this_track = True
                    revno = release.revision
                    revision = revisions_by_revno[revno]
                    version = revision.version

                data.append([shown_track, description, version, revno])

                # stop showing the track name for the rest of the track
                shown_track = ''

            for branch in branches:
                description = '/'.join((branch.risk, branch.branch))
                release = releases_by_channel[branch.name]
                expiration = release.expires_at.isoformat()
                revision = revisions_by_revno[release.revision]
                data.append(['', description, revision.version, release.revision, expiration])

        table = tabulate(data, headers=headers, tablefmt='plain', numalign='left')
        for line in table.splitlines():
            logger.info(line)


class _BadLibraryPathError(CommandError):
    """Subclass to provide a specific error for a bad library path."""
    def __init__(self, path):
        super().__init__(
            "Charm library path {} must conform to lib/charms/<charm>/vN/<libname>.py"
            "".format(path))


class _BadLibraryNameError(CommandError):
    """Subclass to provide a specific error for a bad library name."""
    def __init__(self, name):
        super().__init__(
            "Charm library name {!r} must conform to charms.<charm>.vN.<libname>"
            .format(name))


def _get_positive_int(raw_value):
    """Convert the raw value for api/patch into a positive integer."""
    value = int(raw_value)
    if value < 0:
        raise ValueError('negative')
    return value


def _get_lib_info(*, full_name=None, lib_path=None):
    """Get the whole lib info from the path/file."""
    if full_name is None:
        # get it from the lib_path
        try:
            libsdir, charmsdir, charm_name, v_api = lib_path.parts[:-1]
        except ValueError:
            raise _BadLibraryPathError(lib_path)
        if libsdir != 'lib' or charmsdir != 'charms' or lib_path.suffix != '.py':
            raise _BadLibraryPathError(lib_path)
        full_name = '.'.join((charmsdir, charm_name, v_api, lib_path.stem))

    else:
        # build the path! convert a lib name with dots to the full path, including lib
        # dir and Python extension.
        #    e.g.: charms.mycharm.v4.foo -> lib/charms/mycharm/v4/foo.py
        try:
            charmsdir, charm_name, v_api, libfile = full_name.split('.')
        except ValueError:
            raise _BadLibraryNameError(full_name)
        if charmsdir != 'charms':
            raise _BadLibraryNameError(full_name)
        lib_path = pathlib.Path('lib') / charmsdir / charm_name / v_api / (libfile + '.py')

    if v_api[0] != 'v' or not v_api[1:].isdigit():
        raise CommandError(
            "The API version in the library path must be 'vN' where N is an integer.")
    api_from_path = int(v_api[1:])

    lib_name = lib_path.stem
    if not lib_path.exists():
        return LibData(
            lib_id=None, api=api_from_path, patch=-1, content_hash=None, content=None,
            full_name=full_name, path=lib_path, lib_name=lib_name, charm_name=charm_name)

    # parse the file and extract metadata from it, while hashing
    metadata_fields = (b'LIBAPI', b'LIBPATCH', b'LIBID')
    metadata = dict.fromkeys(metadata_fields)
    hasher = hashlib.sha256()
    with lib_path.open('rb') as fh:
        for line in fh:
            if line.startswith(metadata_fields):
                try:
                    field, value = [x.strip() for x in line.split(b'=')]
                except ValueError:
                    raise CommandError("Bad metadata line in {}: {!r}".format(lib_path, line))
                metadata[field] = value
            else:
                hasher.update(line)

    missing = [k.decode('ascii') for k, v in metadata.items() if v is None]
    if missing:
        raise CommandError(
            "Library {} is missing the mandatory metadata fields: {}."
            .format(lib_path, ', '.join(sorted(missing))))

    bad_api_patch_msg = "Library {} metadata field {} is not zero or a positive integer."
    try:
        libapi = _get_positive_int(metadata[b'LIBAPI'])
    except ValueError:
        raise CommandError(bad_api_patch_msg.format(lib_path, 'LIBAPI'))
    try:
        libpatch = _get_positive_int(metadata[b'LIBPATCH'])
    except ValueError:
        raise CommandError(bad_api_patch_msg.format(lib_path, 'LIBPATCH'))

    if libapi == 0 and libpatch == 0:
        raise CommandError(
            "Library {} metadata fields LIBAPI and LIBPATCH cannot both be zero."
            .format(lib_path))

    if libapi != api_from_path:
        raise CommandError(
            "Library {} metadata field LIBAPI is different from the version in the path."
            .format(lib_path))

    bad_libid_msg = "Library {} metadata field LIBID must be a non-empty ASCII string."
    try:
        libid = ast.literal_eval(metadata[b'LIBID'].decode('ascii'))
    except (ValueError, UnicodeDecodeError):
        raise CommandError(bad_libid_msg.format(lib_path))
    if not libid or not isinstance(libid, str):
        raise CommandError(bad_libid_msg.format(lib_path))

    content_hash = hasher.hexdigest()
    content = lib_path.read_text()

    return LibData(
        lib_id=libid, api=libapi, patch=libpatch, content_hash=content_hash, content=content,
        full_name=full_name, path=lib_path, lib_name=lib_name, charm_name=charm_name)


def _get_libs_from_tree(charm_name=None):
    """Get library info from the directories tree (for a specific charm if specified).

    It only pays attention to the proper disk structures, if there.
    """
    local_libs_data = []

    if charm_name is None:
        base_dir = pathlib.Path('lib') / 'charms'
        charm_dirs = sorted(base_dir.iterdir()) if base_dir.exists() else []
    else:
        base_dir = pathlib.Path('lib') / 'charms' / charm_name
        charm_dirs = [base_dir] if base_dir.exists else []

    for charm_dir in charm_dirs:
        for v_dir in sorted(charm_dir.iterdir()):
            if v_dir.is_dir() and v_dir.name[0] == 'v' and v_dir.name[1:].isdigit():
                for libfile in sorted(v_dir.glob('*.py')):
                    local_libs_data.append(_get_lib_info(lib_path=libfile))

    found_libs = [lib_data.full_name for lib_data in local_libs_data]
    logger.debug("Libraries found under %s: %s", base_dir, found_libs)
    return local_libs_data


class CreateLibCommand(BaseCommand):
    """Create a charm library."""
    name = 'create-lib'
    help_msg = "Create a charm library"
    overview = textwrap.dedent("""
        Create a charm library.

        Charmcraft manages charm libraries, which are published by charmers
        to help other charmers integrate their charms. This command creates
        a new library in your charm which you are publishing for others.

        This command MUST be run inside your charm directory with a valid
        metadata.yaml. It will create the Python library with API version 0
        initially:

          lib/charms/<yourcharm>/v0/<name>.py

        Each library has a unique identifier assigned by Charmhub that
        supports accurate updates of libraries even if charms are renamed.
        Charmcraft will request a unique ID from Charmhub and initialise a
        template Python library.

        Creating a charm library will take you through login if needed.

    """)

    def fill_parser(self, parser):
        """Add own parameters to the general parser."""
        parser.add_argument(
            'name', metavar='name',
            help="The name of the library file (e.g. 'db')")

    def run(self, parsed_args):
        """Run the command."""
        lib_name = parsed_args.name
        valid_all_chars = set(string.ascii_lowercase + string.digits + '_')
        valid_first_char = string.ascii_lowercase
        if set(lib_name) - valid_all_chars or not lib_name or lib_name[0] not in valid_first_char:
            raise CommandError(
                "Invalid library name. Must only use lowercase alphanumeric "
                "characters and underscore, starting with alpha.")

        charm_name = get_name_from_metadata()
        if charm_name is None:
            raise CommandError(
                "Cannot find a valid charm name in metadata.yaml. Check you are in a charm "
                "directory with metadata.yaml.")

        # all libraries born with API version 0
        full_name = 'charms.{}.v0.{}'.format(charm_name, lib_name)
        lib_data = _get_lib_info(full_name=full_name)
        lib_path = lib_data.path
        if lib_path.exists():
            raise CommandError('This library already exists: {}'.format(lib_path))

        store = Store()
        lib_id = store.create_library_id(charm_name, lib_name)

        # create the new library file from the template
        env = get_templates_environment('charmlibs')
        template = env.get_template('new_library.py.j2')
        context = dict(lib_id=lib_id)
        try:
            lib_path.parent.mkdir(parents=True, exist_ok=True)
            lib_path.write_text(template.render(context))
        except OSError as exc:
            raise CommandError(
                "Error writing the library in {}: {!r}.".format(lib_path, exc))

        logger.info("Library %s created with id %s.", full_name, lib_id)
<<<<<<< HEAD
        logger.info(
            "Make sure to add the library file to your project; for example 'git add %s'.",
            lib_path)


class PublishLibCommand(BaseCommand):
    """Publish one or more charm libraries."""
    name = 'publish-lib'
    help_msg = "Publish one or more charm libraries."
    overview = textwrap.dedent("""
        Publish charm libraries.

        Upload and release in Charmhub the new api/patch version of the
        indicated library, or all the charm libraries if --all is used.

        It will automatically take you through the login process if
        your credentials are missing or too old.
    """)

    def fill_parser(self, parser):
        """Add own parameters to the general parser."""
        parser.add_argument(
            'library', nargs='?',
            help="Library to publish (e.g. charms.mycharm.v2.foo.); optional, default to all.")

    def run(self, parsed_args):
        """Run the command."""
        charm_name = get_name_from_metadata()
        if charm_name is None:
            raise CommandError(
                "Can't access name in 'metadata.yaml' file. The 'publish-lib' command needs to "
                "be executed in a valid project's directory.")

        if parsed_args.library:
            lib_data = _get_lib_info(full_name=parsed_args.library)
            if not lib_data.path.exists():
                raise CommandError(
                    "The specified library was not found at path {}.".format(lib_data.path))
            if lib_data.charm_name != charm_name:
                raise CommandError(
                    "The library {} does not belong to this charm {!r}.".format(
                        lib_data.full_name, charm_name))
            local_libs_data = [lib_data]
        else:
            local_libs_data = _get_libs_from_tree(charm_name)

        # check if something needs to be done
        store = Store()
        to_query = [dict(lib_id=lib.lib_id, api=lib.api) for lib in local_libs_data]
        libs_tips = store.get_libraries_tips(to_query)
        to_publish = []
        for lib_data in local_libs_data:
            logger.debug("Verifying local lib %s", lib_data)
            tip = libs_tips.get((lib_data.lib_id, lib_data.api))
            logger.debug("Store tip: %s", tip)
            if tip is None:
                # needs to first publish
                to_publish.append(lib_data)
                continue

            if tip.patch > lib_data.patch:
                # the store is more advanced than local
                logger.info(
                    "Library %s is out-of-date locally, Charmhub has version %d.%d, please "
                    "fetch the updates before publish.", lib_data.full_name, tip.api, tip.patch)
            elif tip.patch == lib_data.patch:
                # the store has same version numbers than local
                if tip.content_hash == lib_data.content_hash:
                    logger.info("Library %s is already updated in Charmhub.", lib_data.full_name)
                else:
                    # but shouldn't as hash is different!
                    logger.info(
                        "Library %s version %d.%d is the same than in Charmhub but content is "
                        "different", lib_data.full_name, tip.api, tip.patch)
            elif tip.patch + 1 == lib_data.patch:
                # local is correctly incremented
                if tip.content_hash == lib_data.content_hash:
                    # but shouldn't as hash is the same!
                    logger.info(
                        "Library %s LIBPATCH number was incorrectly incremented, Charmhub has the "
                        "same content in version %d.%d.", lib_data.full_name, tip.api, tip.patch)
                else:
                    to_publish.append(lib_data)
            else:
                logger.info(
                    "Library %s has a wrong LIBPATCH number, it's too high, Charmhub "
                    "highest version is %d.%d.", lib_data.full_name, tip.api, tip.patch)

        for lib_data in to_publish:
            store.create_library_revision(
                lib_data.charm_name, lib_data.lib_id, lib_data.api, lib_data.patch,
                lib_data.content, lib_data.content_hash)
            logger.info(
                "Library %s sent to the store with version %d.%d",
                lib_data.full_name, lib_data.api, lib_data.patch)
=======
        logger.info("Consider 'git add %s'.", lib_path)
>>>>>>> ffc44697
<|MERGE_RESOLUTION|>--- conflicted
+++ resolved
@@ -731,10 +731,7 @@
                 "Error writing the library in {}: {!r}.".format(lib_path, exc))
 
         logger.info("Library %s created with id %s.", full_name, lib_id)
-<<<<<<< HEAD
-        logger.info(
-            "Make sure to add the library file to your project; for example 'git add %s'.",
-            lib_path)
+        logger.info("Consider 'git add %s'.", lib_path)
 
 
 class PublishLibCommand(BaseCommand):
@@ -826,7 +823,4 @@
                 lib_data.content, lib_data.content_hash)
             logger.info(
                 "Library %s sent to the store with version %d.%d",
-                lib_data.full_name, lib_data.api, lib_data.patch)
-=======
-        logger.info("Consider 'git add %s'.", lib_path)
->>>>>>> ffc44697
+                lib_data.full_name, lib_data.api, lib_data.patch)