--- conflicted
+++ resolved
@@ -32,17 +32,9 @@
         yield mock_namedtemporaryfile
 
 
-<<<<<<< HEAD
 def test_capture_logs_from_instance(mock_instance, mock_logger, mock_namedtemporaryfile, tmp_path):
+    caplog.set_level(logging.DEBUG, logger="charmcraft")
     fake_log = pathlib.Path(mock_namedtemporaryfile.return_value.name)
-=======
-def test_capture_logs_from_instance(mock_instance, caplog, mock_mkstemp, tmp_path):
-    caplog.set_level(logging.DEBUG, logger="charmcraft")
-
-    fake_log = tmp_path / "x.log"
-    mock_mkstemp.return_value = (None, str(fake_log))
-
->>>>>>> d0c97b50
     fake_log_data = "some\nlog data\nhere"
     fake_log.write_text(fake_log_data)
 
@@ -57,28 +49,18 @@
         ":: log data",
         ":: here",
     ]
-<<<<<<< HEAD
+    assert expected == [rec.message for rec in caplog.records]
     assert mock_namedtemporaryfile.mock_calls == [
         mock.call(delete=False, prefix="charmcraft-"),
         mock.call().close(),
     ]
-=======
-    assert expected == [rec.message for rec in caplog.records]
 
->>>>>>> d0c97b50
 
-def test_capture_logs_from_instance_not_found(mock_instance, caplog, mock_mkstemp, tmp_path):
-    caplog.set_level(logging.DEBUG, logger="charmcraft")
-
-<<<<<<< HEAD
 def test_capture_logs_from_instance_not_found(
     mock_instance, mock_logger, mock_namedtemporaryfile, tmp_path
 ):
+    caplog.set_level(logging.DEBUG, logger="charmcraft")
     fake_log = pathlib.Path(mock_namedtemporaryfile.return_value.name)
-=======
-    fake_log = tmp_path / "x.log"
-    mock_mkstemp.return_value = (None, str(fake_log))
->>>>>>> d0c97b50
     mock_instance.pull_file.side_effect = FileNotFoundError()
 
     providers.capture_logs_from_instance(mock_instance)
